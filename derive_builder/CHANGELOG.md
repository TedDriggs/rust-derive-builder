--- conflicted
+++ resolved
@@ -2,16 +2,13 @@
 All notable changes to this project will be documented in this file.
 This project adheres to [Semantic Versioning](http://semver.org/).
 
-<<<<<<< HEAD
 ## Unreleased
-- perform pre-build validation via `#[builder(build_fn(validate="path::to::fn"))]`
 - builder derivation acts like `#[derive(Clone)]` for generic structs.
-=======
+
 ## [0.4.6] - 2017-04-26
 
 ### Added
 - pre-build validation via `#[builder(build_fn(validate="path::to::fn"))]`
->>>>>>> c49b5939
 
 ## [0.4.5] - 2017-04-25
 
