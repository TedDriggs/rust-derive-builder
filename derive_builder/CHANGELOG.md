--- conflicted
+++ resolved
@@ -2,8 +2,7 @@
 All notable changes to this project will be documented in this file.
 This project adheres to [Semantic Versioning](http://semver.org/).
 
-<<<<<<< HEAD
-## [0.4.3] - 2017-04-13
+## Unreleased
 
 ### Added
 - try_setters, e.g. `#[builder(try_setter)]`. These setters are exposed alongside the
@@ -12,12 +11,11 @@
   can only be used on nightly when until `#![feature(try_from)]` is declared 
   in the consuming crate's root; this will change when Rust issue 
   [#33417](https://github.com/rust-lang/rust/issues/33417) is resolved.
-=======
+
 ## [0.4.3] - 2017-04-11
 
 ### Fixed
 - `setter(skip)` honors struct-inherited and explicit defaults #68
->>>>>>> c651e10b
 
 ## [0.4.2] - 2017-04-10
 
