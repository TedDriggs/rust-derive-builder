//! Types and functions for parsing attribute options.
//!
//! Attribute parsing occurs in multiple stages:
//!
//! 1. Builder options on the struct are parsed into `OptionsBuilder<StructMode>`.
//! 1. The `OptionsBuilder<StructMode>` instance is converted into a starting point for the
//!    per-field options (`OptionsBuilder<FieldMode>`) and the finished struct-level config,
//!    called `StructOptions`.
//! 1. Each struct field is parsed, with discovered attributes overriding or augmenting the
//!    options specified at the struct level. This creates one `OptionsBuilder<FieldMode>` per
//!    struct field on the input/target type. Once complete, these get converted into
//!    `FieldOptions` instances.

use std::collections::HashSet;

use syn;
use derive_builder_core::BuilderPattern;

#[macro_use]
mod macros;
mod field_mode;
mod field_options;
mod struct_mode;
mod struct_options;

pub use self::field_mode::FieldMode;
pub use self::field_options::FieldOptions;
pub use self::struct_mode::StructMode;
pub use self::struct_options::StructOptions;

/// A `DefaultExpression` can be either explicit or refer to the canonical trait.
#[derive(Debug, Clone)]
pub enum DefaultExpression {
    Explicit(String),
    Trait,
}

/// Get the tuple of `StructOptions` and field defaults (`OptionsBuilder<FieldMode>`) from the AST.
pub fn struct_options_from(ast: &syn::MacroInput) -> (StructOptions, OptionsBuilder<FieldMode>) {
    OptionsBuilder::<StructMode>::parse(ast).into()
}

///  Get the `FieldOptions` for a field with respect to some custom default values.
pub fn field_options_from(f: syn::Field, defaults: &OptionsBuilder<FieldMode>) -> FieldOptions {
    OptionsBuilder::<FieldMode>::parse(f).with_defaults(defaults).into()
}

/// Build `StructOptions` and `FieldOptions`.
///
/// The difference between `StructOptions` and `FieldOptions` is expressed via a different `Mode`.
#[derive(Debug, Clone)]
pub struct OptionsBuilder<Mode> {
    builder_pattern: Option<BuilderPattern>,
    /// The attribute names that should be forwarded when seen.
    forward_attrs: HashSet<syn::Ident>,
    
    /// The attributes to carry forward to the output.
    attrs: Vec<syn::Attribute>,
    setter_enabled: Option<bool>,
    setter_prefix: Option<String>,
    /// Takes precedence over `setter_prefix`
    setter_name: Option<String>,
    setter_vis: Option<syn::Visibility>,
    field_vis: Option<syn::Visibility>,
    default_expression: Option<DefaultExpression>,
    setter_into: Option<bool>,
    try_setter: Option<bool>,
    no_std: Option<bool>,
    mode: Mode,
}

/// Certain attributes need to be handled differently for `StructOptions` and `FieldOptions`.
pub trait OptionsBuilderMode: ::std::fmt::Debug {
    fn parse_builder_name(&mut self, lit: &syn::Lit);
    fn parse_derive(&mut self, nested: &[syn::NestedMetaItem]);
    fn push_deprecation_note<T: Into<String>>(&mut self, x: T) -> &mut Self;
    /// Provide a diagnostic _where_-clause for panics.
    fn where_diagnostics(&self) -> String;
    fn struct_mode(&self) -> bool;
    
    fn parse_build_fn_options(&mut self, nested: &[syn::NestedMetaItem]);
}

impl<Mode> From<Mode> for OptionsBuilder<Mode> {
    fn from(mode: Mode) -> OptionsBuilder<Mode> {
        OptionsBuilder {
            builder_pattern: None,
            forward_attrs: HashSet::new(),
            attrs: vec![],
            setter_enabled: None,
            setter_prefix: None,
            setter_name: None,
            setter_vis: None,
            try_setter: None,
            field_vis: None,
            default_expression: None,
            setter_into: None,
            no_std: None,
            mode: mode,
        }
    }
}

impl<Mode> OptionsBuilder<Mode>
    where Mode: OptionsBuilderMode
{
    impl_setter!{
        ident: setter_enabled,
        desc: "setter activation",
        map: |x: bool| { x },
    }

    impl_setter!{
        ident: builder_pattern,
        desc: "builder pattern",
        map: |x: BuilderPattern| { x },
    }

    impl_setter!{
        ident: field_public for field_vis,
        desc: "field visibility",
        map: |x: bool| { if x { syn::Visibility::Public } else { syn::Visibility::Inherited } },
    }

    impl_setter!{
        ident: setter_public for setter_vis,
        desc: "setter visibility",
        map: |x: bool| { if x { syn::Visibility::Public } else { syn::Visibility::Inherited } },
    }

    impl_setter!{
        ident: setter_into,
        desc: "setter type conversion",
        map: |x: bool| { x },
    }

    impl_setter!{
        ident: try_setter,
        desc: "try_setter activation",
        map: |x: bool| { x },
    }

    impl_setter!{
        ident: default_expression,
        desc: "default expression",
        map: |x: DefaultExpression| { x },
    }

    impl_setter!{
        ident: no_std,
        desc: "no_std support",
        map: |x: bool| { x },
    }

    impl_setter!{
        ident: setter_prefix,
        desc: "setter prefix",
        map: |x: String| { x },
    }

    impl_setter!{
        ident: setter_name,
        desc: "setter name",
        map: |x: String| { x },
    }

<<<<<<< HEAD
    pub fn parse_attributes<'a, T>(&mut self, attributes: T) -> &mut Self where
        T: Clone + IntoIterator<Item=&'a syn::Attribute>
    {        
=======
    pub fn parse_attributes<'a, T>(&mut self, attributes: T) -> &mut Self
        where T: IntoIterator<Item = &'a syn::Attribute>
    {
>>>>>>> 249c6148
        trace!("Parsing attributes.");
        for attr in attributes.clone() {
            self.parse_attribute(attr);
        }
        
        // Once we've found and processed the builder attributes, we need
        // to scan the list again to see if there are attributes we're
        // expected to forward.
        for attr in attributes {
            self.forward_attr(attr);
        }

        self
    }

    fn parse_attribute(&mut self, attr: &syn::Attribute) {
        const BUILDER_ATTRIBUTE_IDENT: &'static str = "builder";

        if attr.value.name() != BUILDER_ATTRIBUTE_IDENT {
            trace!("Ignoring attribute `{}`.", attr.value.name());
            return
        }

        if attr.style != syn::AttrStyle::Outer || attr.is_sugared_doc {
            debug!("Ignoring attribute `{:?}` (outer or sugared doc).", attr);
            return
        }

        match attr.value {
            // i.e. `#[builder(...)]`
            syn::MetaItem::List(ref _ident, ref nested_attrs) => {
                self.parse_builder_options(nested_attrs);
                return
            },
            syn::MetaItem::Word(_) |
            syn::MetaItem::NameValue(_, _) => {
                error!("Expected MetaItem::List, found `{:?}`", attr.value);
                panic!("Could not parse builder options {}.", self.where_diagnostics());
            }
        }
    }

    fn parse_builder_options(&mut self, nested: &[syn::NestedMetaItem]) {
        trace!("Parsing builder options.");
        for x in nested {
            match *x {
                syn::NestedMetaItem::MetaItem(ref meta_item) => {
                    self.parse_builder_options_metaItem(meta_item)
                },
                syn::NestedMetaItem::Literal(ref lit) => {
                    error!("Expected NestedMetaItem::MetaItem, found `{:?}`.", x);
                    panic!("Could not parse builder option `{:?}` {}.",
                           lit,
                           self.where_diagnostics());
                }
            }
        }
    }

    #[allow(non_snake_case)]
    fn parse_builder_options_metaItem(&mut self, meta_item: &syn::MetaItem) {
        trace!("Parsing MetaItem `{:?}`", meta_item);
        match *meta_item {
            syn::MetaItem::Word(ref ident) => {
                self.parse_builder_options_word(ident)
            },
            syn::MetaItem::NameValue(ref ident, ref lit) => {
                self.parse_builder_options_nameValue(ident, lit)
            },
            syn::MetaItem::List(ref ident, ref nested_attrs) => {
                self.parse_builder_options_list(ident, nested_attrs)
            }
        }
    }

    /// e.g `private` in `#[builder(private)]`
    fn parse_builder_options_word(&mut self, ident: &syn::Ident) {
        trace!("Parsing word `{}`", ident.as_ref());
        match ident.as_ref() {
            "public" => {
                self.setter_public(true)
            },
            "private" => {
                self.setter_public(false)
            },
            "setter" => {
                // setter implicitly enabled
                self.setter_enabled(true)
            },
            "try_setter" => {
                self.try_setter(true)
            }
            "default" => {
                if !cfg!(feature = "struct_default") && self.mode.struct_mode() {
                    let where_info = self.where_diagnostics();
                    self.mode.push_deprecation_note(format!(
                        "the meaning of `#[builder(default)]` on the struct level (found {}) will \
                         change in the next version (see \
                         https://github.com/colin-kiegel/rust-derive-builder/issues/61 for \
                         more details). To squelch this message and adopt the new behavior now, \
                         compile `derive_builder` with `--features \"struct_default\"`.",
                         where_info));
                }

                self.default_expression(DefaultExpression::Trait)
            },
            "no_std" => {
                if self.mode.struct_mode() {
                    self.no_std(true)
                } else {
                    panic!("Support for `#![no_std]` can only be set on the struct level \
                            (but found {}).", self.where_diagnostics())
                }
            },
            _ => {
                panic!("Unknown option `{}` {}", ident.as_ref(), self.where_diagnostics())
            }
        }
    }

    /// e.g `setter_prefix="with"` in `#[builder(setter_prefix="with")]`
    #[allow(non_snake_case)]
    fn parse_builder_options_nameValue(&mut self, ident: &syn::Ident, lit: &syn::Lit) {
        trace!("Parsing named value `{}` = `{:?}`", ident.as_ref(), lit);
        match ident.as_ref() {
            "setter_prefix" => {
                let val = quote!(#lit);
                let where_diagnostics = self.where_diagnostics();
                self.mode.push_deprecation_note(format!(
                    "warning: deprecated syntax `#[builder(setter_prefix={})]`, \
                     please use `#[builder(setter(prefix={}))]` instead {}.",
                    val, val, where_diagnostics));
                self.parse_setter_prefix(lit)
            },
            "pattern" => {
                self.parse_builder_pattern(lit)
            },
            "name" => {
                self.mode.parse_builder_name(lit)
            },
            "default" => {
                self.parse_default_expression(lit)
            },
            _ => {
                panic!("Unknown option `{}` {}.", ident.as_ref(), self.where_diagnostics())
            }
        }
    }

    /// e.g `setter(skip)` in `#[builder(setter(skip))]`
    #[allow(non_snake_case)]
    fn parse_builder_options_list(&mut self, ident: &syn::Ident, nested: &[syn::NestedMetaItem]) {
        trace!("Parsing list `{}({:?})`", ident.as_ref(), nested);
        match ident.as_ref() {
            "setter" => {
                self.parse_setter_options(nested);
                // setter implicitly enabled
                if self.setter_enabled.is_none() {
                    self.setter_enabled(true);
                }
            },
            "build_fn" => {
                self.mode.parse_build_fn_options(nested)
            },
            "derive" => {
                self.mode.parse_derive(nested);
<<<<<<< HEAD
            },
            "forward" => {
                self.parse_forward_list(nested);
            },
=======
            }
            "field" => {
                self.parse_field_options(nested);
            }
>>>>>>> 249c6148
            _ => {
                panic!("Unknown option `{}` {}.", ident.as_ref(), self.where_diagnostics())
            }
        }
    }

    fn parse_field_options(&mut self, nested: &[syn::NestedMetaItem]) {
        trace!("Parsing field options.");
        for x in nested {
            match *x {
                syn::NestedMetaItem::MetaItem(syn::MetaItem::Word(ref ident)) => {
                    match ident.as_ref() {
                        "private" => self.field_public(false),
                        "public" => self.field_public(true),
                        _ => panic!("Unknown field word `{:?}`. {}", ident, self.where_diagnostics())
                    }
                },
                _ => panic!("Unknown field option `{:?}`. {}", x, self.where_diagnostics())
            }
        }
    }

    /// e.g `skip` in `#[builder(setter(skip))]`
    #[allow(non_snake_case)]
    fn parse_setter_options(&mut self, nested: &[syn::NestedMetaItem]) {
        trace!("Parsing setter options.");
        for x in nested {
            match *x {
                syn::NestedMetaItem::MetaItem(ref meta_item) => {
                    self.parse_setter_options_metaItem(meta_item);
                },
                syn::NestedMetaItem::Literal(ref lit) => {
                    error!("Expected NestedMetaItem::MetaItem, found `{:?}`.", x);
                    panic!("Could not parse builder option `{:?}` {}.",
                           lit,
                           self.where_diagnostics());
                }
            }
        }
    }

    #[allow(non_snake_case)]
    fn parse_setter_options_metaItem(&mut self, meta_item: &syn::MetaItem) {
        trace!("Setter Options - Parsing MetaItem `{:?}`.", meta_item);
        match *meta_item {
            syn::MetaItem::Word(ref ident) => {
                self.parse_setter_options_word(ident)
            },
            syn::MetaItem::NameValue(ref ident, ref lit) => {
                self.parse_setter_options_nameValue(ident, lit)
            },
            syn::MetaItem::List(ref ident, ref nested_attrs) => {
                self.parse_setter_options_list(ident, nested_attrs)
            }
        }
    }

    /// e.g `private` in `#[builder(setter(private))]`
    fn parse_setter_options_word(&mut self, ident: &syn::Ident) {
        trace!("Setter Options - Parsing word `{}`", ident.as_ref());
        match ident.as_ref() {
            "public" => {
                self.setter_public(true)
            },
            "private" => {
                self.setter_public(false)
            },
            "skip" => {
                self.setter_enabled(false)
            },
            "into" => {
                self.setter_into(true)
            }
            _ => {
                panic!("Unknown setter option `{}` {}.", ident.as_ref(), self.where_diagnostics())
            }
        };
    }

    /// e.g `prefix="with"` in `#[builder(setter(prefix="with"))]`
    #[allow(non_snake_case)]
    fn parse_setter_options_nameValue(&mut self, ident: &syn::Ident, lit: &syn::Lit) {
        trace!("Setter Options - Parsing named value `{}` = `{:?}`", ident.as_ref(), lit);
        match ident.as_ref() {
            "prefix" => {
                self.parse_setter_prefix(lit)
            },
            "name" => {
                self.parse_setter_name(lit)
            },
            "skip" => {
                self.parse_setter_skip(lit)
            },
            _ => {
                panic!("Unknown setter option `{}` {}.", ident.as_ref(), self.where_diagnostics())
            }
        }
    }

    /// e.g `setter(skip)` in `#[builder(setter(skip))]`
    #[allow(non_snake_case)]
    fn parse_setter_options_list(&mut self, ident: &syn::Ident, nested: &[syn::NestedMetaItem]) {
        trace!("Setter Options - Parsing list `{}({:?})`", ident.as_ref(), nested);
        match ident.as_ref() {
            _ => {
                panic!("Unknown option `{}` {}.", ident.as_ref(), self.where_diagnostics())
            }
        }
    }

    fn parse_setter_prefix(&mut self, lit: &syn::Lit) {
        trace!("Parsing prefix `{:?}`", lit);
        let value = parse_lit_as_string(lit).unwrap();
        self.setter_prefix(value.clone());
    }

    fn parse_setter_name(&mut self, lit: &syn::Lit) {
        trace!("Parsing name `{:?}`", lit);
        let value = parse_lit_as_string(lit).unwrap();
        if self.mode.struct_mode() {
            panic!("Setter names can only be set on the field level \
                    (but found {}).", self.where_diagnostics())
        } else {
            self.setter_name(value.clone());
        }
    }

    fn parse_default_expression(&mut self, lit: &syn::Lit) {
        trace!("Parsing default expression `{:?}`", lit);
        let value = parse_lit_as_string(lit).unwrap();
        self.default_expression(DefaultExpression::Explicit(value.clone()));
    }

    fn parse_builder_pattern(&mut self, lit: &syn::Lit) {
        trace!("Parsing pattern `{:?}`", lit);
        let value = parse_lit_as_string(lit).unwrap();
        match value.as_ref() {
            "owned" => {
                self.builder_pattern(BuilderPattern::Owned)
            },
            "mutable" => {
                self.builder_pattern(BuilderPattern::Mutable)
            },
            "immutable" => {
                self.builder_pattern(BuilderPattern::Immutable)
            },
            _ => {
                panic!("Unknown pattern value `{}` {}.", value, self.where_diagnostics())
            }
        };
    }

    fn parse_setter_skip(&mut self, skip: &syn::Lit) {
        trace!("Parsing skip setter `{:?}`", skip);
        self.setter_enabled(!parse_lit_as_bool(skip).unwrap());
    }
    
<<<<<<< HEAD
    fn parse_forward_list(&mut self, nested: &[syn::NestedMetaItem]) {
        for item in nested {
            if let syn::NestedMetaItem::MetaItem(syn::MetaItem::Word(ref ident)) = *item {
                self.forward_attrs.insert(ident.clone());
            } else {
                panic!("Unknown forward pattern `{:?}` {}.", item, self.where_diagnostics());
            }
        }
    }
    
    fn forward_attr(&mut self, attr: &syn::Attribute) {
        if !self.mode.struct_mode() || should_forward_attr(&self.forward_attrs, attr) {
            self.attrs.push(attr.clone());
        }
    }
    
    fn drop_excess_attrs(&mut self) {
        trace!("Dropping attributes not in the forwarding list");
        
        let forwards = &self.forward_attrs;
        self.attrs.retain(|a| should_forward_attr(forwards, a));
    }

=======
>>>>>>> 249c6148
    /// Provide a diagnostic _where_-clause for panics.
    ///
    /// Delegete to the `OptionsBuilderMode`.
    fn where_diagnostics(&self) -> String {
        self.mode.where_diagnostics()
    }
}

fn parse_lit_as_string(lit: &syn::Lit) -> Result<&String, String> {
    if let syn::Lit::Str(ref value, _str_style) = *lit {
        Ok(value)
    } else {
        Err(format!("Unable to interpret as string `{:?}`.", lit))
    }
}

fn parse_lit_as_bool(lit: &syn::Lit) -> Result<bool, String> {
    if let syn::Lit::Bool(ref value) = *lit {
        Ok(*value)
    } else {
        parse_lit_as_string(lit).map_err(|_| {
            format!("Value must be a bool or string, but found `{:?}`", lit)
        }).and_then(|value| {
            match value.as_ref() {
                "true" => {
                    Ok(true)
                },
                "false" => {
                    Ok(false)
                },
                _ => {
                    Err(format!("Invalid boolean value `{}`, expected `true` or `false`.", value))
                }
            }
        })
    }
}

/// Gets the identifier for an attribute meta-item. When used on the outermost
/// `NestedMetaItem`, this will return the first word of the attribute.
fn as_ident(meta_item: &syn::MetaItem) -> &syn::Ident {
    match *meta_item {
        syn::MetaItem::Word(ref ident) |
        syn::MetaItem::List(ref ident, _) |
        syn::MetaItem::NameValue(ref ident, _) => ident
    }
}

fn is_always_forwarded(ident: &syn::Ident) -> bool {
    match ident.as_ref() {
        "doc" | "cfg" | "allow" => true,
        _ => false
    }
}

/// Checks if an attribute should be forwarded. 
///
/// This can be true for two reasons:
///
/// 1. The attribute is on the "always-forward" list. See `is_always_forwarded` for more.
/// 1. The attribute ident is in the caller-provided set of attributes being forwarded.
fn should_forward_attr(forwards: &HashSet<syn::Ident>, attr: &syn::Attribute) -> bool {
    if attr.style != syn::AttrStyle::Outer {
        return false;
    }
    
    let attr_ident = as_ident(&attr.value);
    
    is_always_forwarded(attr_ident) || forwards.contains(as_ident(&attr.value))
}<|MERGE_RESOLUTION|>--- conflicted
+++ resolved
@@ -164,15 +164,9 @@
         map: |x: String| { x },
     }
 
-<<<<<<< HEAD
     pub fn parse_attributes<'a, T>(&mut self, attributes: T) -> &mut Self where
         T: Clone + IntoIterator<Item=&'a syn::Attribute>
     {        
-=======
-    pub fn parse_attributes<'a, T>(&mut self, attributes: T) -> &mut Self
-        where T: IntoIterator<Item = &'a syn::Attribute>
-    {
->>>>>>> 249c6148
         trace!("Parsing attributes.");
         for attr in attributes.clone() {
             self.parse_attribute(attr);
@@ -339,17 +333,13 @@
             },
             "derive" => {
                 self.mode.parse_derive(nested);
-<<<<<<< HEAD
             },
             "forward" => {
                 self.parse_forward_list(nested);
             },
-=======
-            }
             "field" => {
                 self.parse_field_options(nested);
-            }
->>>>>>> 249c6148
+            },
             _ => {
                 panic!("Unknown option `{}` {}.", ident.as_ref(), self.where_diagnostics())
             }
@@ -507,7 +497,6 @@
         self.setter_enabled(!parse_lit_as_bool(skip).unwrap());
     }
     
-<<<<<<< HEAD
     fn parse_forward_list(&mut self, nested: &[syn::NestedMetaItem]) {
         for item in nested {
             if let syn::NestedMetaItem::MetaItem(syn::MetaItem::Word(ref ident)) = *item {
@@ -531,8 +520,6 @@
         self.attrs.retain(|a| should_forward_attr(forwards, a));
     }
 
-=======
->>>>>>> 249c6148
     /// Provide a diagnostic _where_-clause for panics.
     ///
     /// Delegete to the `OptionsBuilderMode`.
